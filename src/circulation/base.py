--- conflicted
+++ resolved
@@ -118,27 +118,17 @@
         comm=None,
         callback_save_state: CallBack | None = None,
         initial_state: dict[str, float] | None = None,
-<<<<<<< HEAD
         theta: float = 0.5,
-=======
->>>>>>> f1df0a4c
     ):
         self.parameters = type(self).default_parameters()
         if parameters is not None:
             self.parameters = deep_update(self.parameters, parameters)
 
         self._add_units = add_units
-<<<<<<< HEAD
         self._theta = theta
 
         self._initial_state = type(self).default_initial_conditions()
         self.update_inital_state(initial_state)
-=======
-
-        self.state = type(self).default_initial_conditions()
-        if initial_state is not None:
-            self.state.update(initial_state)
->>>>>>> f1df0a4c
 
         table = Table(title=f"Circulation model parameters ({type(self).__name__})")
         table.add_column("Parameter")
@@ -149,20 +139,12 @@
         table = Table(title=f"Circulation model initial states ({type(self).__name__})")
         table.add_column("State")
         table.add_column("Value")
-<<<<<<< HEAD
         recuursive_table(self._initial_state, table)
-=======
-        recuursive_table(self.state, table)
->>>>>>> f1df0a4c
         logger.info(f"\n{log.log_table(table)}")
 
         if not add_units:
             self.parameters = remove_units(self.parameters)
-<<<<<<< HEAD
         self.dy = np.zeros_like(self.state)
-=======
-            self.state = remove_units(self.state)
->>>>>>> f1df0a4c
 
         self.outdir = outdir
         outdir.mkdir(exist_ok=True, parents=True)
@@ -186,7 +168,6 @@
         log.setup_logging(level=loglevel)
         self._comm = comm
 
-<<<<<<< HEAD
     def update_static_variables_external(self, t: float, y: np.ndarray) -> None: ...
 
     def update_inital_state(self, state: dict[str, float] | None = None):
@@ -215,13 +196,6 @@
     @property
     def num_vars(self):
         return len(type(self).var_names())
-=======
-    def _initialize(self):
-        self.var = {}
-        self.results = defaultdict(list)
-
-        self.update_static_variables(0.0)
->>>>>>> f1df0a4c
 
     @property
     def state_theta(self):
@@ -260,13 +234,6 @@
     @abstractmethod
     def default_parameters() -> dict[str, Any]: ...
 
-<<<<<<< HEAD
-=======
-    @abstractmethod
-    def update_static_variables(self, t: float):
-        pass
-
->>>>>>> f1df0a4c
     @staticmethod
     @abstractmethod
     def default_initial_conditions() -> dict[str, float]: ...
@@ -312,13 +279,6 @@
         checkpoint: int = 0,
     ):
         logger.info("Running circulation model")
-<<<<<<< HEAD
-=======
-        if T is None:
-            assert num_cycles is not None, "Please provide num_cycles or T"
-            T = num_cycles / self.HR
-
->>>>>>> f1df0a4c
         initial_state = initial_state or dict()
 
         if dt_eval is None:
@@ -333,17 +293,12 @@
             checkoint_every_n_steps = np.inf
 
         if initial_state is not None:
-<<<<<<< HEAD
             self.update_inital_state(initial_state)
-=======
-            self.state.update(initial_state)
->>>>>>> f1df0a4c
 
         t = 0.0
         if self._add_units:
             t *= units.ureg("s")
             dt *= units.ureg("s")
-<<<<<<< HEAD
 
         time_start = time.time()
 
@@ -360,26 +315,6 @@
                 if i % checkoint_every_n_steps == 0:
                     self.save_state()
 
-=======
-        else:
-            self.state = remove_units(self.state)
-
-        time_start = time.time()
-        i = 0
-        while t < T:
-            if i % output_every_n_steps == 0:
-                self.store(t)
-            self.callback(self, t, i % output_every_n_steps == 0)
-
-            self.step(t, dt)
-            if self._verbose:
-                self.print_info()
-
-            if i % checkoint_every_n_steps == 0:
-                self.save_state()
-            t += dt
-            i += 1
->>>>>>> f1df0a4c
         duration = time.time() - time_start
 
         logger.info(f"Done running circulation model in {duration:.2f} s")
