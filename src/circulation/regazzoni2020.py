from __future__ import annotations

from typing import Callable, Any
from pathlib import Path

import numpy as np

from . import base
from . import units

mL = units.ureg("mL")
mmHg = units.ureg("mmHg")
s = units.ureg("s")


def list2array(lst):
    if hasattr(lst, "__len__"):
        # Turn the object into a numpy array
        return np.array(lst)
    else:
        return lst


class Regazzoni2020(base.CirculationModel):
    """
    Closed loop circulation model fom Regazzoni et al. [2]_.

    .. [2] F. Regazzoni, M. Salvador, P. C. Africa, M. Fedele, L. Dede', A. Quarteroni,
        "A cardiac electromechanics model coupled with a lumped parameters model for
        closed-loop blood circulation. Part I: model derivation", arXiv (2020)
        https://arxiv.org/abs/2011.15040

    Parameters
    ----------
    parameters : dict[str, Any] | None, optional
        Parameters used in the model, by default None which uses the default parameters
    p_LV_func : Callable[[float, float], float] | None, optional
        Optional function to calculate the pressure in the LV, by default None.
        The function should take the volume in the LV as the first argument and
        the time as the second argument, and return the pressure in the LV
    p_BiV_func : Callable[[float, float, float], float] | None, optional
        Optional function to calculate the pressure in the LV and RV, by default None.
        The function should take the volume in the LV as the first argument, the volume
        in the RV as the second argument, and the time as the third argument, and return
        a tuple (plv, prv) with the pressures in the LV and RV.
    add_units : bool, optional
        Add units to the parameters, by default False. Note that adding units
        will drastically slow down the simulation, so it is recommended to
        use this only for testing purposes.
    callback : base.CallBack | None, optional
        Optional callback function, by default None. The callback function takes
        three arguments: the model, the current time, and a boolean flag `save`
        which indicates if the current state should be saved.
    verbose : bool, optional
        Print additional information, by default False
    comm : mpi4py.MPI_InterComm optional
        MPI communicator, by default None
    outdir : Path, optional
        Output directory, by default Path("results-regazzoni")
    initial_state : dict[str, float] | None, optional
        Initial state of the model, by default None which uses the default initial state
    """

    def __init__(
        self,
        parameters: dict[str, Any] | None = None,
<<<<<<< HEAD
        p_LV: Callable[[float, float], float] | None = None,
        p_RV: Callable[[float, float], float] | None = None,
=======
        p_LV_func: Callable[[float, float], float] | None = None,
        p_BiV_func: Callable[[float, float, float], float] | None = None,
>>>>>>> f1df0a4c
        add_units=False,
        callback: base.CallBack | None = None,
        verbose: bool = False,
        comm=None,
        outdir: Path = Path("results-regazzoni"),
        initial_state: dict[str, float] | None = None,
    ):
        super().__init__(
            parameters,
            add_units=add_units,
            callback=callback,
            verbose=verbose,
            comm=comm,
            outdir=outdir,
            initial_state=initial_state,
        )
        chambers = self.parameters["chambers"]
        valves = self.parameters["valves"]

        if self._add_units:
            unit_R = 1 * mmHg * s / mL
            unit_p = 1 * mmHg
        else:
            unit_R = 1
            unit_p = 1

        self.R_MV = self._R(
            valves["MV"]["Rmin"], valves["MV"]["Rmax"], unit_R=unit_R, unit_p=unit_p
        )
        self.R_AV = self._R(
            valves["AV"]["Rmin"], valves["AV"]["Rmax"], unit_R=unit_R, unit_p=unit_p
        )
        self.R_TV = self._R(
            valves["TV"]["Rmin"], valves["TV"]["Rmax"], unit_R=unit_R, unit_p=unit_p
        )
        self.R_PV = self._R(
            valves["PV"]["Rmin"], valves["PV"]["Rmax"], unit_R=unit_R, unit_p=unit_p
        )

        E_LA = self.time_varying_elastance(**chambers["LA"])
        self.p_LA = lambda V, t: E_LA(t) * (V - chambers["LA"]["V0"])

<<<<<<< HEAD
        if p_LV is not None:
            self.p_LV = p_LV
        else:
            # Use default time varying elastance model
            E_LV = self.time_varying_elastance(**chambers["LV"])
            self.p_LV = lambda V, t: E_LV(t) * (V - chambers["LV"]["V0"])
=======
        self.p_BiV_func = p_BiV_func
        if p_BiV_func is not None:
            # We should use the p_BiV_func tp calculate the pressure in the LV and RV
            self.p_LV_func = None
            self.p_RV_func = None
        else:
            E_RV = self.time_varying_elastance(**chambers["RV"])
            self.p_RV_func = lambda V, t: E_RV(t) * (V - chambers["RV"]["V0"])

            if p_LV_func is not None:
                self.p_LV_func = p_LV_func
            else:
                # Use default time varying elastance model
                E_LV = self.time_varying_elastance(**chambers["LV"])
                self.p_LV_func = lambda V, t: E_LV(t) * (V - chambers["LV"]["V0"])
>>>>>>> f1df0a4c

        E_RA = self.time_varying_elastance(**chambers["RA"])
        self.p_RA = lambda V, t: E_RA(t) * (V - chambers["RA"]["V0"])

<<<<<<< HEAD
        if p_RV is not None:
            self.p_RV = p_RV
        else:
            E_RV = self.time_varying_elastance(**chambers["RV"])
            self.p_RV = lambda V, t: E_RV(t) * (V - chambers["RV"]["V0"])

=======
>>>>>>> f1df0a4c
        self._initialize()

    @property
    def HR(self) -> float:
        return self.parameters["HR"]

    @staticmethod
    def default_parameters() -> dict[str, Any]:
        return {
            "HR": 1.0 * units.ureg("Hz"),
            "chambers": {
                "LA": {
                    "EA": 0.07 * mmHg / mL,
                    "EB": 0.09 * mmHg / mL,
                    "TC": 0.17 * s,
                    "TR": 0.17 * s,
                    "tC": 0.80 * s,
                    "V0": 4.0 * mL,
                },
                "LV": {
                    "EA": 2.75 * mmHg / mL,
                    "EB": 0.08 * mmHg / mL,
                    "TC": 0.34 * s,
                    "TR": 0.17 * s,
                    "tC": 0.00 * s,
                    "V0": 5.0 * mL,
                },
                "RA": {
                    "EA": 0.06 * mmHg / mL,
                    "EB": 0.07 * mmHg / mL,
                    "TC": 0.17 * s,
                    "TR": 0.17 * s,
                    "tC": 0.80 * s,
                    "V0": 4.0 * mL,
                },
                "RV": {
                    "EA": 0.55 * mmHg / mL,
                    "EB": 0.05 * mmHg / mL,
                    "TC": 0.34 * s,
                    "TR": 0.17 * s,
                    "tC": 0.00 * s,
                    "V0": 10.0 * mL,
                },
            },
            "valves": {
                "MV": {
                    "Rmin": 0.0075 * mmHg * s / mL,
                    "Rmax": 75006.2 * mmHg * s / mL,
                },
                "AV": {
                    "Rmin": 0.0075 * mmHg * s / mL,
                    "Rmax": 75006.2 * mmHg * s / mL,
                },
                "TV": {
                    "Rmin": 0.0075 * mmHg * s / mL,
                    "Rmax": 75006.2 * mmHg * s / mL,
                },
                "PV": {
                    "Rmin": 0.0075 * mmHg * s / mL,
                    "Rmax": 75006.2 * mmHg * s / mL,
                },
            },
            "circulation": {
                "SYS": {
                    "R_AR": 0.8 * mmHg * s / mL,
                    "C_AR": 1.2 * mL / mmHg,
                    "R_VEN": 0.26 * mmHg * s / mL,
                    "C_VEN": 130 * mL / mmHg,
                    "L_AR": 5e-3 * mmHg * s**2 / mL,
                    "L_VEN": 5e-4 * mmHg * s**2 / mL,
                },
                "PUL": {
                    "R_AR": 0.1625 * mmHg * s / mL,
                    "C_AR": 10.0 * mL / mmHg,
                    "R_VEN": 0.1625 * mmHg * s / mL,
                    "C_VEN": 16.0 * mL / mmHg,
                    "L_AR": 5e-4 * mmHg * s**2 / mL,
                    "L_VEN": 5e-4 * mmHg * s**2 / mL,
                },
                "external": {
                    "start_withdrawal": 0.0 * s,
                    "end_withdrawal": 0.0 * s,
                    "start_infusion": 0.0 * s,
                    "end_infusion": 0.0 * s,
                    "flow_withdrawal": 0.0 * mL / s,
                    "flow_infusion": 0.0 * mL / s,
                },
            },
        }

    @staticmethod
    def default_initial_conditions() -> dict[str, float]:
        return {
            "V_LA": 65.0 * mL,
            "V_LV": 120.0 * mL,
            "V_RA": 65.0 * mL,
            "V_RV": 145.0 * mL,
            "p_AR_SYS": 80.0 * mmHg,
            "p_VEN_SYS": 30.0 * mmHg,
            "p_AR_PUL": 35.0 * mmHg,
            "p_VEN_PUL": 24.0 * mmHg,
            "Q_AR_SYS": 0.0 * mL / s,
            "Q_VEN_SYS": 0.0 * mL / s,
            "Q_AR_PUL": 0.0 * mL / s,
            "Q_VEN_PUL": 0.0 * mL / s,
        }

<<<<<<< HEAD
    @staticmethod
    def var_names() -> list[str]:
        return [
            "p_LA",
            "p_LV",
            "p_RA",
            "p_RV",
            "Q_MV",
            "Q_AV",
            "Q_TV",
            "Q_PV",
            "I_ext",
        ]
=======
    def update_static_variables(self, t):
        if self.p_BiV_func is not None:
            p_LV, p_RV = self.p_BiV_func(self.state["V_LV"], self.state["V_RV"], t)
            self.var["p_LV"] = p_LV
            self.var["p_RV"] = p_RV
        else:
            assert self.p_LV_func is not None
            self.var["p_LV"] = self.p_LV_func(self.state["V_LV"], t)
            assert self.p_RV_func is not None
            self.var["p_RV"] = self.p_RV_func(self.state["V_RV"], t)

        self.var["p_LA"] = self.p_LA_func(self.state["V_LA"], t)
        self.var["p_RA"] = self.p_RA_func(self.state["V_RA"], t)
        self.var["Q_MV"] = self.flux_through_valve(self.var["p_LA"], self.var["p_LV"], self.R_MV)
        self.var["Q_AV"] = self.flux_through_valve(
            self.var["p_LV"], self.state["p_AR_SYS"], self.R_AV
        )
        self.var["Q_TV"] = self.flux_through_valve(self.var["p_RA"], self.var["p_RV"], self.R_TV)
        self.var["Q_PV"] = self.flux_through_valve(
            self.var["p_RV"], self.state["p_AR_PUL"], self.R_PV
        )
        self.var["I_ext"] = base.external_blood(**self.parameters["circulation"]["external"], t=t)
>>>>>>> f1df0a4c

    def update_static_variables(self, t: float, y: list[float]):
        V_LA = y[0]
        V_LV = y[1]
        V_RA = y[2]
        V_RV = y[3]
        p_AR_SYS = y[4]
        p_VEN_SYS = y[5]
        p_AR_PUL = y[6]
        p_VEN_PUL = y[7]
        Q_AR_SYS = y[8]
        Q_VEN_SYS = y[9]
        Q_AR_PUL = y[10]
        Q_VEN_PUL = y[11]

        self.var[0] = self.p_LA(V_LA, t)
        self.var[1] = self.p_LV(V_LV, t)
        self.var[2] = self.p_RA(V_RA, t)
        self.var[3] = self.p_RV(V_RV, t)
        self.var[4] = self.flux_through_valve(self.var[0], self.var[1], self.R_MV)
        self.var[5] = self.flux_through_valve(self.var[1], p_AR_SYS, self.R_AV)
        self.var[6] = self.flux_through_valve(self.var[2], self.var[3], self.R_TV)
        self.var[7] = self.flux_through_valve(self.var[3], p_AR_PUL, self.R_PV)
        self.var[8] = base.external_blood(**self.parameters["circulation"]["external"], t=t)
        return self.var

    def rhs(self, t, y, var=None):
        V_LA = y[0]
        V_LV = y[1]
        V_RA = y[2]
        V_RV = y[3]
        p_AR_SYS = y[4]
        p_VEN_SYS = y[5]
        p_AR_PUL = y[6]
        p_VEN_PUL = y[7]
        Q_AR_SYS = y[8]
        Q_VEN_SYS = y[9]
        Q_AR_PUL = y[10]
        Q_VEN_PUL = y[11]

        if var is None:
            var = self.update_static_variables(t, y)

        p_LA = var[0]
        p_LV = var[1]
        p_RA = var[2]
        p_RV = var[3]
        Q_MV = var[4]
        Q_AV = var[5]
        Q_TV = var[6]
        Q_PV = var[7]
        I_ext = var[8]

        C_VEN_SYS = self.parameters["circulation"]["SYS"]["C_VEN"]
        C_AR_SYS = self.parameters["circulation"]["SYS"]["C_AR"]
        C_VEN_PUL = self.parameters["circulation"]["PUL"]["C_VEN"]
        C_AR_PUL = self.parameters["circulation"]["PUL"]["C_AR"]
        R_AR_SYS = self.parameters["circulation"]["SYS"]["R_AR"]
        R_VEN_SYS = self.parameters["circulation"]["SYS"]["R_VEN"]
        R_AR_PUL = self.parameters["circulation"]["PUL"]["R_AR"]
        R_VEN_PUL = self.parameters["circulation"]["PUL"]["R_VEN"]
        L_AR_SYS = self.parameters["circulation"]["SYS"]["L_AR"]
        L_VEN_SYS = self.parameters["circulation"]["SYS"]["L_VEN"]
        L_AR_PUL = self.parameters["circulation"]["PUL"]["L_AR"]
        L_VEN_PUL = self.parameters["circulation"]["PUL"]["L_VEN"]

        self.dy[0] = Q_VEN_PUL - Q_MV
        self.dy[1] = Q_MV - Q_AV
        self.dy[2] = Q_VEN_SYS - Q_TV
        self.dy[3] = Q_TV - Q_PV
        self.dy[4] = (Q_AV - Q_AR_SYS) / C_AR_SYS
        self.dy[5] = (Q_AR_SYS - Q_VEN_SYS + I_ext) / C_VEN_SYS
        self.dy[6] = (Q_PV - Q_AR_PUL) / C_AR_PUL
        self.dy[7] = (Q_AR_PUL - Q_VEN_PUL) / C_VEN_PUL
        self.dy[8] = -((R_AR_SYS * Q_AR_SYS + p_VEN_SYS - p_AR_SYS) / L_AR_SYS)
        self.dy[9] = -((R_VEN_SYS * Q_VEN_SYS + p_RA - p_VEN_SYS) / L_VEN_SYS)
        self.dy[10] = -(R_AR_PUL * Q_AR_PUL + p_VEN_PUL - p_AR_PUL) / L_AR_PUL
        self.dy[11] = -(R_VEN_PUL * Q_VEN_PUL + p_LA - p_VEN_PUL) / L_VEN_PUL
        return self.dy

    def step(self, t, dt):
        dy = self.rhs(t, self.state)
        self.state += dt * dy

    @property
    def volumes(self):
        return type(self).compute_volumes(self.parameters, self.state)

    @staticmethod
    def compute_volumes(parameters, state):
        C_VEN_SYS = parameters["circulation"]["SYS"]["C_VEN"]
        C_AR_SYS = parameters["circulation"]["SYS"]["C_AR"]
        C_VEN_PUL = parameters["circulation"]["PUL"]["C_VEN"]
        C_AR_PUL = parameters["circulation"]["PUL"]["C_AR"]

        volumes = {
<<<<<<< HEAD
            "V_LA": self.state[0],
            "V_LV": self.state[1],
            "V_RA": self.state[2],
            "V_RV": self.state[3],
            "V_AR_SYS": C_AR_SYS * self.state[4],
            "V_VEN_SYS": C_VEN_SYS * self.state[5],
            "V_AR_PUL": C_AR_PUL * self.state[6],
            "V_VEN_PUL": C_VEN_PUL * self.state[7],
=======
            "V_LA": list2array(state["V_LA"]),
            "V_LV": list2array(state["V_LV"]),
            "V_RA": list2array(state["V_RA"]),
            "V_RV": list2array(state["V_RV"]),
            "V_AR_SYS": C_AR_SYS * list2array(state["p_AR_SYS"]),
            "V_VEN_SYS": C_VEN_SYS * list2array(state["p_VEN_SYS"]),
            "V_AR_PUL": C_AR_PUL * list2array(state["p_AR_PUL"]),
            "V_VEN_PUL": C_VEN_PUL * list2array(state["p_VEN_PUL"]),
>>>>>>> f1df0a4c
        }

        volumes["Heart"] = volumes["V_LA"] + volumes["V_LV"] + volumes["V_RA"] + volumes["V_RV"]
        volumes["SYS"] = volumes["V_AR_SYS"] + volumes["V_VEN_SYS"]
        volumes["PUL"] = volumes["V_AR_PUL"] + volumes["V_VEN_PUL"]
        volumes["Total"] = volumes["Heart"] + volumes["SYS"] + volumes["PUL"]
        return volumes

    @property
    def pressures(self) -> dict[str, float]:
        return {
            "p_LA": self.var[0],
            "p_LV": self.var[1],
            "p_RA": self.var[2],
            "p_RV": self.var[3],
            "p_AR_SYS": self.state[4],
            "p_VEN_SYS": self.state[5],
            "p_AR_PUL": self.state[6],
            "p_VEN_PUL": self.state[7],
        }

    @property
    def flows(self) -> dict[str, float]:
        return {
            "Q_MV": self.var[4],
            "Q_AV": self.var[5],
            "Q_TV": self.var[6],
            "Q_PV": self.var[7],
            "Q_AR_SYS": self.state[8],
            "Q_VEN_SYS": self.state[9],
            "Q_AR_PUL": self.state[10],
            "Q_VEN_PUL": self.state[11],
        }<|MERGE_RESOLUTION|>--- conflicted
+++ resolved
@@ -64,13 +64,8 @@
     def __init__(
         self,
         parameters: dict[str, Any] | None = None,
-<<<<<<< HEAD
         p_LV: Callable[[float, float], float] | None = None,
         p_RV: Callable[[float, float], float] | None = None,
-=======
-        p_LV_func: Callable[[float, float], float] | None = None,
-        p_BiV_func: Callable[[float, float, float], float] | None = None,
->>>>>>> f1df0a4c
         add_units=False,
         callback: base.CallBack | None = None,
         verbose: bool = False,
@@ -113,43 +108,22 @@
         E_LA = self.time_varying_elastance(**chambers["LA"])
         self.p_LA = lambda V, t: E_LA(t) * (V - chambers["LA"]["V0"])
 
-<<<<<<< HEAD
         if p_LV is not None:
             self.p_LV = p_LV
         else:
             # Use default time varying elastance model
             E_LV = self.time_varying_elastance(**chambers["LV"])
             self.p_LV = lambda V, t: E_LV(t) * (V - chambers["LV"]["V0"])
-=======
-        self.p_BiV_func = p_BiV_func
-        if p_BiV_func is not None:
-            # We should use the p_BiV_func tp calculate the pressure in the LV and RV
-            self.p_LV_func = None
-            self.p_RV_func = None
-        else:
-            E_RV = self.time_varying_elastance(**chambers["RV"])
-            self.p_RV_func = lambda V, t: E_RV(t) * (V - chambers["RV"]["V0"])
-
-            if p_LV_func is not None:
-                self.p_LV_func = p_LV_func
-            else:
-                # Use default time varying elastance model
-                E_LV = self.time_varying_elastance(**chambers["LV"])
-                self.p_LV_func = lambda V, t: E_LV(t) * (V - chambers["LV"]["V0"])
->>>>>>> f1df0a4c
 
         E_RA = self.time_varying_elastance(**chambers["RA"])
         self.p_RA = lambda V, t: E_RA(t) * (V - chambers["RA"]["V0"])
 
-<<<<<<< HEAD
         if p_RV is not None:
             self.p_RV = p_RV
         else:
             E_RV = self.time_varying_elastance(**chambers["RV"])
             self.p_RV = lambda V, t: E_RV(t) * (V - chambers["RV"]["V0"])
 
-=======
->>>>>>> f1df0a4c
         self._initialize()
 
     @property
@@ -257,7 +231,6 @@
             "Q_VEN_PUL": 0.0 * mL / s,
         }
 
-<<<<<<< HEAD
     @staticmethod
     def var_names() -> list[str]:
         return [
@@ -271,30 +244,6 @@
             "Q_PV",
             "I_ext",
         ]
-=======
-    def update_static_variables(self, t):
-        if self.p_BiV_func is not None:
-            p_LV, p_RV = self.p_BiV_func(self.state["V_LV"], self.state["V_RV"], t)
-            self.var["p_LV"] = p_LV
-            self.var["p_RV"] = p_RV
-        else:
-            assert self.p_LV_func is not None
-            self.var["p_LV"] = self.p_LV_func(self.state["V_LV"], t)
-            assert self.p_RV_func is not None
-            self.var["p_RV"] = self.p_RV_func(self.state["V_RV"], t)
-
-        self.var["p_LA"] = self.p_LA_func(self.state["V_LA"], t)
-        self.var["p_RA"] = self.p_RA_func(self.state["V_RA"], t)
-        self.var["Q_MV"] = self.flux_through_valve(self.var["p_LA"], self.var["p_LV"], self.R_MV)
-        self.var["Q_AV"] = self.flux_through_valve(
-            self.var["p_LV"], self.state["p_AR_SYS"], self.R_AV
-        )
-        self.var["Q_TV"] = self.flux_through_valve(self.var["p_RA"], self.var["p_RV"], self.R_TV)
-        self.var["Q_PV"] = self.flux_through_valve(
-            self.var["p_RV"], self.state["p_AR_PUL"], self.R_PV
-        )
-        self.var["I_ext"] = base.external_blood(**self.parameters["circulation"]["external"], t=t)
->>>>>>> f1df0a4c
 
     def update_static_variables(self, t: float, y: list[float]):
         V_LA = y[0]
@@ -302,13 +251,13 @@
         V_RA = y[2]
         V_RV = y[3]
         p_AR_SYS = y[4]
-        p_VEN_SYS = y[5]
+        # p_VEN_SYS = y[5]
         p_AR_PUL = y[6]
-        p_VEN_PUL = y[7]
-        Q_AR_SYS = y[8]
-        Q_VEN_SYS = y[9]
-        Q_AR_PUL = y[10]
-        Q_VEN_PUL = y[11]
+        # p_VEN_PUL = y[7]
+        # Q_AR_SYS = y[8]
+        # Q_VEN_SYS = y[9]
+        # Q_AR_PUL = y[10]
+        # Q_VEN_PUL = y[11]
 
         self.var[0] = self.p_LA(V_LA, t)
         self.var[1] = self.p_LV(V_LV, t)
@@ -322,10 +271,10 @@
         return self.var
 
     def rhs(self, t, y, var=None):
-        V_LA = y[0]
-        V_LV = y[1]
-        V_RA = y[2]
-        V_RV = y[3]
+        # V_LA = y[0]
+        # V_LV = y[1]
+        # V_RA = y[2]
+        # V_RV = y[3]
         p_AR_SYS = y[4]
         p_VEN_SYS = y[5]
         p_AR_PUL = y[6]
@@ -339,9 +288,9 @@
             var = self.update_static_variables(t, y)
 
         p_LA = var[0]
-        p_LV = var[1]
+        # p_LV = var[1]
         p_RA = var[2]
-        p_RV = var[3]
+        # p_RV = var[3]
         Q_MV = var[4]
         Q_AV = var[5]
         Q_TV = var[6]
@@ -391,25 +340,14 @@
         C_AR_PUL = parameters["circulation"]["PUL"]["C_AR"]
 
         volumes = {
-<<<<<<< HEAD
-            "V_LA": self.state[0],
-            "V_LV": self.state[1],
-            "V_RA": self.state[2],
-            "V_RV": self.state[3],
-            "V_AR_SYS": C_AR_SYS * self.state[4],
-            "V_VEN_SYS": C_VEN_SYS * self.state[5],
-            "V_AR_PUL": C_AR_PUL * self.state[6],
-            "V_VEN_PUL": C_VEN_PUL * self.state[7],
-=======
-            "V_LA": list2array(state["V_LA"]),
-            "V_LV": list2array(state["V_LV"]),
-            "V_RA": list2array(state["V_RA"]),
-            "V_RV": list2array(state["V_RV"]),
-            "V_AR_SYS": C_AR_SYS * list2array(state["p_AR_SYS"]),
-            "V_VEN_SYS": C_VEN_SYS * list2array(state["p_VEN_SYS"]),
-            "V_AR_PUL": C_AR_PUL * list2array(state["p_AR_PUL"]),
-            "V_VEN_PUL": C_VEN_PUL * list2array(state["p_VEN_PUL"]),
->>>>>>> f1df0a4c
+            "V_LA": state[0],
+            "V_LV": state[1],
+            "V_RA": state[2],
+            "V_RV": state[3],
+            "V_AR_SYS": C_AR_SYS * state[4],
+            "V_VEN_SYS": C_VEN_SYS * state[5],
+            "V_AR_PUL": C_AR_PUL * state[6],
+            "V_VEN_PUL": C_VEN_PUL * state[7],
         }
 
         volumes["Heart"] = volumes["V_LA"] + volumes["V_LV"] + volumes["V_RA"] + volumes["V_RV"]
